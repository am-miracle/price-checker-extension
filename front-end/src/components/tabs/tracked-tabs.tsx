--- conflicted
+++ resolved
@@ -1,11 +1,4 @@
 import TrackedItem from "../items/tracked-item";
-<<<<<<< HEAD
-import { useCompare } from "@/context/compare-context";
-
-const TrackedTabs = () => {
-  const { data, isLoading, isError } = useCompare();
-  console.log("TrackedTabs context data:", data, { isLoading, isError });
-=======
 import { useTrackedProducts } from "@/hooks/useTrackedProducts";
 
 interface TrackedTabsProps {
@@ -15,7 +8,6 @@
 const TrackedTabs = ({ searchQuery }: TrackedTabsProps) => {
   const { products, loading, removeTrackedProduct } = useTrackedProducts();
 
->>>>>>> b8806bc3
   return (
     <div className="h-full">
       <TrackedItem
