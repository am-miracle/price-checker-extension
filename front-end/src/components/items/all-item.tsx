import LinkIcon from "../icons/link";
import { ScrollArea } from "../ui/scroll-area";
<<<<<<< HEAD
import type { Item } from "@/type/item";
import { useState } from "react";
import { useCompare } from "@/context/compare-context";
import { Spinner } from "../tabs/spinner";
=======
import type {
  Item,
  PriceComparisonResult,
  ProductMatchRequest,
} from "@/type/item";
import { useState, useMemo, useEffect } from "react";
import { useTrackedProducts } from "@/hooks/useTrackedProducts";
import { isProductTracked } from "@/utils/storage";
import { formatPrice, getCurrencySymbol } from "@/utils/currency";
>>>>>>> b8806bc3

interface AllItemProps {
  priceData: {
    data: PriceComparisonResult | null;
    loading: boolean;
    error: string | null;
    isSupported: boolean;
    currentSite: string | null;
    extractedProduct: ProductMatchRequest | null;
    refresh: () => Promise<void>;
  };
  searchQuery: string;
}

<<<<<<< HEAD
const AllItem = () => {
  const { data, isLoading } = useCompare();
  const allPrices = data?.all_prices;

  if(isLoading){
    return(
      <div className="flex items-center justify-center my-5">
        <Spinner size={20}/>
      </div>
    )
  }
  return (
    <ScrollArea className="h-[50vh] mb-3.5">
      <div className="flex flex-col">
        {allPrices?.map((item, index) => (
          <Item key={index} item={item} />
=======
const AllItem = ({ priceData, searchQuery }: AllItemProps) => {
  const { data, loading, error, isSupported, refresh } = priceData;
  const { addTrackedProduct, refresh: refreshTracked } = useTrackedProducts();

  // Filter items based on search query
  const filteredItems = useMemo(() => {
    if (!data?.all_prices) return [];
    if (!searchQuery.trim()) return data.all_prices;

    const query = searchQuery.toLowerCase();
    return data.all_prices.filter(
      (item) =>
        item.site.toLowerCase().includes(query) ||
        item.title.toLowerCase().includes(query),
    );
  }, [data, searchQuery]);

  if (loading) {
    return (
      <div className="flex flex-col items-center justify-center h-full gap-y-3">
        <div className="animate-spin rounded-full h-12 w-12 border-b-2 border-[#6041B1]"></div>
        <p className="text-sm text-[#666666]">Finding best prices...</p>
      </div>
    );
  }

  if (error) {
    return (
      <div className="flex flex-col items-center justify-center h-full gap-y-3 p-6">
        <div className="text-red-500 text-2xl font-semibold">Error</div>
        <p className="text-sm text-[#666666] text-center">{error}</p>
        <button
          onClick={refresh}
          className="bg-[#6041B1] text-white px-4 py-2 rounded-lg text-sm hover:bg-[#4F3590] transition-colors"
        >
          Try Again
        </button>
      </div>
    );
  }

  if (!isSupported) {
    return (
      <div className="flex flex-col items-center justify-center h-full gap-y-3 p-6">
        <div className="text-[#666666] text-2xl font-semibold">
          Unsupported Page
        </div>
        <p className="text-sm text-[#666666] text-center font-medium">
          Not a supported product page
        </p>
        <p className="text-xs text-[#999999] text-center">
          Visit a product page on Amazon, eBay, Jumia, or Konga
        </p>
      </div>
    );
  }

  if (!filteredItems.length && data) {
    return (
      <div className="flex flex-col items-center justify-center h-full gap-y-3 p-6">
        <div className="text-[#666666] text-2xl font-semibold">No Results</div>
        <p className="text-sm text-[#666666] text-center">
          {searchQuery ? "No results match your search" : "No prices found"}
        </p>
        {data.all_prices.length > 0 && (
          <p className="text-xs text-[#999999]">Try a different search term</p>
        )}
      </div>
    );
  }

  return (
    <ScrollArea className="h-full">
      <div className="flex flex-col pb-4">
        {filteredItems.map((item, index) => (
          <PriceItem
            key={`${item.site}-${index}`}
            item={item}
            isBestDeal={
              data?.best_deal?.site === item.site &&
              data?.best_deal?.price_usd === item.price_usd
            }
            onTrack={addTrackedProduct}
            onTrackComplete={refreshTracked}
          />
>>>>>>> b8806bc3
        ))}
      </div>
    </ScrollArea>
  );
};

interface PriceItemProps {
  item: Item;
  isBestDeal: boolean;
  onTrack: (product: Item, url: string) => Promise<void>;
  onTrackComplete: () => void;
}

const PriceItem = ({
  item,
  isBestDeal,
  onTrack,
  onTrackComplete,
}: PriceItemProps) => {
  const [imageError, setImageError] = useState<boolean>(false);
  const [isTracked, setIsTracked] = useState<boolean>(false);
  const [tracking, setTracking] = useState<boolean>(false);

  // Check if product is already tracked
  useEffect(() => {
    async function checkTracked() {
      const tracked = await isProductTracked(item.site, item.link);
      setIsTracked(tracked);
    }
    checkTracked();
  }, [item.site, item.link]);

  const handleTrack = async () => {
    if (tracking) return;

    setTracking(true);
    try {
      await onTrack(item, item.link);
      setIsTracked(true);
      onTrackComplete();
    } catch (error) {
      console.error("Error tracking product:", error);
    } finally {
      setTracking(false);
    }
  };

  return (
    <div
      className={`flex items-center justify-between border-b border-gray-200 p-3 ${isBestDeal ? "bg-green-50" : ""}`}
    >
      <div className="flex items-center gap-x-2 min-w-0 flex-1">
        {!imageError && item.image ? (
          <img
            src={item.image}
            alt="item"
            className="h-12.5 w-12.5 border object-cover rounded flex-shrink-0"
            onError={() => setImageError(true)}
          />
        ) : (
          <div className="h-12.5 w-12.5 flex shrink-0 items-center justify-center bg-[#CEBAF8] rounded-lg text-xl font-semibold">
            {item.site.charAt(0)}
          </div>
        )}
        <div className="flex flex-col gap-y-1 min-w-0 flex-1">
          <div className="flex items-center gap-x-2">
            <p className="text-base font-medium leading-6 text-[#343434]">
              {item.site}
            </p>
<<<<<<< HEAD
            <p className="text-[#121212] font-medium text-xl leading-7">
              {new Intl.NumberFormat("en-NG", {
                style: "currency",
                currency: item.currency || "NGN",
                maximumFractionDigits: 0,
              }).format(Number(item.price))}
            </p>
          </div>
          <div className="flex items-center gap-x-1">
            <MotorcycleIcon />
            <p className="font-normal text-xs leading-5 text-[#7C7C7C]">
              Free shipping
            </p>
=======
            {isBestDeal && (
              <span className="bg-green-500 text-white text-[10px] px-1.5 py-0.5 rounded font-medium">
                BEST
              </span>
            )}
>>>>>>> b8806bc3
          </div>
          <p className="text-[#121212] font-semibold text-lg leading-6">
            {item.target_currency && item.price_converted ? (
              <>
                {getCurrencySymbol(item.target_currency)}
                {formatPrice(Number(item.price_converted))}
              </>
            ) : (
              <>
                {getCurrencySymbol(item.currency)}
                {formatPrice(Number(item.price))}
              </>
            )}
          </p>
          {item.match_confidence !== null &&
            item.match_confidence !== undefined && (
              <p className="text-[10px] text-[#7C7C7C]">
                {item.match_confidence}% match confidence
              </p>
            )}
        </div>
      </div>
      <div className="flex items-center gap-x-2 flex-shrink-0">
        <button
          onClick={handleTrack}
          disabled={isTracked || tracking}
          className={`p-2 rounded-lg transition-colors flex-shrink-0 ${
            isTracked
              ? "text-yellow-500 cursor-not-allowed"
              : "text-gray-400 hover:text-yellow-500"
          }`}
          title={isTracked ? "Already tracking" : "Track this product"}
        >
          <svg
            xmlns="http://www.w3.org/2000/svg"
            className="h-5 w-5"
            fill={isTracked ? "currentColor" : "none"}
            viewBox="0 0 24 24"
            stroke="currentColor"
            strokeWidth={2}
          >
            <path
              strokeLinecap="round"
              strokeLinejoin="round"
              d="M11.049 2.927c.3-.921 1.603-.921 1.902 0l1.519 4.674a1 1 0 00.95.69h4.915c.969 0 1.371 1.24.588 1.81l-3.976 2.888a1 1 0 00-.363 1.118l1.518 4.674c.3.922-.755 1.688-1.538 1.118l-3.976-2.888a1 1 0 00-1.176 0l-3.976 2.888c-.783.57-1.838-.197-1.538-1.118l1.518-4.674a1 1 0 00-.363-1.118l-3.976-2.888c-.784-.57-.38-1.81.588-1.81h4.914a1 1 0 00.951-.69l1.519-4.674z"
            />
          </svg>
        </button>
        <a
          href={item.link}
          target="_blank"
          rel="noopener noreferrer"
          className="bg-[#6041B1] p-2.5 rounded-xl flex items-center gap-x-2 hover:bg-[#4F3590] transition-colors"
        >
          <span className="text-[#E8E6EC] text-sm font-normal leading-6">
            Open
          </span>
          <LinkIcon />
        </a>
      </div>
    </div>
  );
};

export default AllItem;<|MERGE_RESOLUTION|>--- conflicted
+++ resolved
@@ -1,11 +1,5 @@
 import LinkIcon from "../icons/link";
 import { ScrollArea } from "../ui/scroll-area";
-<<<<<<< HEAD
-import type { Item } from "@/type/item";
-import { useState } from "react";
-import { useCompare } from "@/context/compare-context";
-import { Spinner } from "../tabs/spinner";
-=======
 import type {
   Item,
   PriceComparisonResult,
@@ -15,7 +9,6 @@
 import { useTrackedProducts } from "@/hooks/useTrackedProducts";
 import { isProductTracked } from "@/utils/storage";
 import { formatPrice, getCurrencySymbol } from "@/utils/currency";
->>>>>>> b8806bc3
 
 interface AllItemProps {
   priceData: {
@@ -30,24 +23,6 @@
   searchQuery: string;
 }
 
-<<<<<<< HEAD
-const AllItem = () => {
-  const { data, isLoading } = useCompare();
-  const allPrices = data?.all_prices;
-
-  if(isLoading){
-    return(
-      <div className="flex items-center justify-center my-5">
-        <Spinner size={20}/>
-      </div>
-    )
-  }
-  return (
-    <ScrollArea className="h-[50vh] mb-3.5">
-      <div className="flex flex-col">
-        {allPrices?.map((item, index) => (
-          <Item key={index} item={item} />
-=======
 const AllItem = ({ priceData, searchQuery }: AllItemProps) => {
   const { data, loading, error, isSupported, refresh } = priceData;
   const { addTrackedProduct, refresh: refreshTracked } = useTrackedProducts();
@@ -133,7 +108,6 @@
             onTrack={addTrackedProduct}
             onTrackComplete={refreshTracked}
           />
->>>>>>> b8806bc3
         ))}
       </div>
     </ScrollArea>
@@ -203,27 +177,11 @@
             <p className="text-base font-medium leading-6 text-[#343434]">
               {item.site}
             </p>
-<<<<<<< HEAD
-            <p className="text-[#121212] font-medium text-xl leading-7">
-              {new Intl.NumberFormat("en-NG", {
-                style: "currency",
-                currency: item.currency || "NGN",
-                maximumFractionDigits: 0,
-              }).format(Number(item.price))}
-            </p>
-          </div>
-          <div className="flex items-center gap-x-1">
-            <MotorcycleIcon />
-            <p className="font-normal text-xs leading-5 text-[#7C7C7C]">
-              Free shipping
-            </p>
-=======
             {isBestDeal && (
               <span className="bg-green-500 text-white text-[10px] px-1.5 py-0.5 rounded font-medium">
                 BEST
               </span>
             )}
->>>>>>> b8806bc3
           </div>
           <p className="text-[#121212] font-semibold text-lg leading-6">
             {item.target_currency && item.price_converted ? (
