import AllTabs from "./tabs/all-tabs";
import TrackedTabs from "./tabs/tracked-tabs";
import { Tabs, TabsContent, TabsList, TabsTrigger } from "./ui/tabs";
import type { PriceComparisonResult, ProductMatchRequest } from "@/type/item";

<<<<<<< HEAD
const TabSection = () => {
  const tabs = [
    {
      value: "all",
      label: "All",
      component: (
        <AllTabs />
      ),
    },
    {
      value: "tracked",
      label: "Tracked",
      component: (
        <TrackedTabs />
      ),
    },
    {
      value: "alerts",
      label: "Alerts",
      component: (
        <AlertsTabs />
      ),
    },
  ];
=======
interface TabSectionProps {
  priceData: {
    data: PriceComparisonResult | null;
    loading: boolean;
    error: string | null;
    isSupported: boolean;
    currentSite: string | null;
    extractedProduct: ProductMatchRequest | null;
    refresh: () => Promise<void>;
  };
  searchQuery: string;
}
>>>>>>> b8806bc3

const TabSection = ({ priceData, searchQuery }: TabSectionProps) => {
  return (
    <section className="h-full flex flex-col">
      <Tabs defaultValue="all" className="w-full h-full flex flex-col">
        <TabsList className="border-b border-[#E0E0E0] w-full flex-shrink-0">
          <TabsTrigger value="all">All Prices</TabsTrigger>
          <TabsTrigger value="tracked">Tracked</TabsTrigger>
        </TabsList>

        <TabsContent value="all" className="flex-1 overflow-hidden m-0 p-0">
          <AllTabs priceData={priceData} searchQuery={searchQuery} />
        </TabsContent>

        <TabsContent value="tracked" className="flex-1 overflow-hidden m-0 p-0">
          <TrackedTabs searchQuery={searchQuery} />
        </TabsContent>
      </Tabs>
    </section>
  );
};

export default TabSection;<|MERGE_RESOLUTION|>--- conflicted
+++ resolved
@@ -3,32 +3,6 @@
 import { Tabs, TabsContent, TabsList, TabsTrigger } from "./ui/tabs";
 import type { PriceComparisonResult, ProductMatchRequest } from "@/type/item";
 
-<<<<<<< HEAD
-const TabSection = () => {
-  const tabs = [
-    {
-      value: "all",
-      label: "All",
-      component: (
-        <AllTabs />
-      ),
-    },
-    {
-      value: "tracked",
-      label: "Tracked",
-      component: (
-        <TrackedTabs />
-      ),
-    },
-    {
-      value: "alerts",
-      label: "Alerts",
-      component: (
-        <AlertsTabs />
-      ),
-    },
-  ];
-=======
 interface TabSectionProps {
   priceData: {
     data: PriceComparisonResult | null;
@@ -41,7 +15,6 @@
   };
   searchQuery: string;
 }
->>>>>>> b8806bc3
 
 const TabSection = ({ priceData, searchQuery }: TabSectionProps) => {
   return (
