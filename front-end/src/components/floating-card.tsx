"use client";

import React from "react";
import SearchIcon from "./icons/search";
import TabSection from "./tab-section";
<<<<<<< HEAD
import { useQuery } from "@tanstack/react-query";
import axios from "axios";
import type { CompareResponse } from "@/type/item";
import { CompareProvider } from "@/context/compare-context";


const fetchComparison = async (title: string): Promise<CompareResponse> => {
  const response = await axios.get("https://price-checker-extension.onrender.com/api/compare", {
    params: { title, item: "laptop" },
  });
  return response.data;
};

const FloatingCard = () => {
  const [isOpen, setIsOpen] = React.useState(true);
  const [query, setQuery] = React.useState("laptop");
  const [searchTerm, setSearchTerm] = React.useState("laptop");

  const { data, isLoading, isError } = useQuery({
    queryKey: ["compare", searchTerm],
    queryFn: () => fetchComparison(searchTerm),
    enabled: !!searchTerm,
  });

  const handleSubmit = (e: React.FormEvent) => {
    e.preventDefault();
    if (!query.trim()) return;
    setSearchTerm(query.trim());
  };

  return (
    <>
      {isOpen && (
        <div className="absolute lg:right-20 top-10 border border-[#E0E0E0] rounded-xl shadow-lg w-full lg:w-[390px] bg-white">
          {/* Header */}
          <div className="bg-[#F8F4FF] flex flex-col gap-y-2.5 p-3 rounded-t-xl">
            <div className="flex items-center justify-between">
              <p className="text-[#0D0D0D] font-medium text-2xl leading-9">
                Universal Price Checker
              </p>
              <button
                className="border border-[#666666] h-5 w-5 flex items-center justify-center rounded-sm"
                onClick={() => setIsOpen(false)}
              >
                <CloseIcon size={12} color="#666666" />
              </button>
            </div>

            {/* Search Input */}
            <form
              onSubmit={handleSubmit}
              className="border border-[#E0E0E0] flex items-center gap-x-2.5 py-1.5 px-2.5 rounded-lg bg-transparent"
            >
              <SearchIcon size={16} color="#666666" />
              <input
                type="text"
                value={query}
                onChange={(e) => setQuery(e.target.value)}
                placeholder="Search products..."
                className="w-full outline-none text-sm bg-transparent placeholder:text-gray-400 font-normal leading-5"
              />
            </form>
          </div>


          {/* Provide compare data via context */}
          <CompareProvider value={{ data, isLoading, isError }}>
            <TabSection />
          </CompareProvider>
=======
import CurrencySelector from "./currency-selector";
import type { PriceComparisonResult, ProductMatchRequest } from "@/type/item";

interface FloatingCardProps {
  priceData: {
    data: PriceComparisonResult | null;
    loading: boolean;
    error: string | null;
    isSupported: boolean;
    currentSite: string | null;
    extractedProduct: ProductMatchRequest | null;
    refresh: () => Promise<void>;
  };
}

const FloatingCard = ({ priceData }: FloatingCardProps) => {
  const [searchQuery, setSearchQuery] = React.useState("");

  const handleCurrencyChange = () => {
    // Trigger price refresh with new currency
    priceData.refresh();
  };

  return (
    <div className="w-full h-full flex flex-col bg-white">
      <div className="bg-[#F8F4FF] flex flex-col gap-y-2.5 p-4 border-b border-[#E0E0E0]">
        <div className="flex items-center justify-between gap-2">
          <div className="flex flex-col flex-1 min-w-0">
            <p className="text-[#0D0D0D] font-semibold text-xl leading-7">
              Price Checker
            </p>
            {priceData.extractedProduct && (
              <p className="text-xs text-[#666666] truncate">
                {priceData.extractedProduct.title}
              </p>
            )}
          </div>
          <div className="flex items-center gap-2 shrink-0">
            <CurrencySelector onCurrencyChange={handleCurrencyChange} />
            {priceData.currentSite && (
              <div className="px-2 py-1 bg-[#6041B1] rounded text-white text-xs font-medium uppercase">
                {priceData.currentSite}
              </div>
            )}
          </div>
>>>>>>> b8806bc3
        </div>

        <div className="border border-[#E0E0E0] flex items-center gap-x-2.5 py-2 px-3 rounded-lg bg-white">
          <SearchIcon size={16} color="#666666" />
          <input
            type="text"
            placeholder="Filter results..."
            value={searchQuery}
            onChange={(e) => setSearchQuery(e.target.value)}
            className="w-full outline-none text-sm bg-transparent placeholder:text-gray-400 font-normal"
          />
        </div>
      </div>

      <div className="flex-1 overflow-hidden">
        <TabSection priceData={priceData} searchQuery={searchQuery} />
      </div>
    </div>
  );
};

export default FloatingCard;<|MERGE_RESOLUTION|>--- conflicted
+++ resolved
@@ -3,77 +3,6 @@
 import React from "react";
 import SearchIcon from "./icons/search";
 import TabSection from "./tab-section";
-<<<<<<< HEAD
-import { useQuery } from "@tanstack/react-query";
-import axios from "axios";
-import type { CompareResponse } from "@/type/item";
-import { CompareProvider } from "@/context/compare-context";
-
-
-const fetchComparison = async (title: string): Promise<CompareResponse> => {
-  const response = await axios.get("https://price-checker-extension.onrender.com/api/compare", {
-    params: { title, item: "laptop" },
-  });
-  return response.data;
-};
-
-const FloatingCard = () => {
-  const [isOpen, setIsOpen] = React.useState(true);
-  const [query, setQuery] = React.useState("laptop");
-  const [searchTerm, setSearchTerm] = React.useState("laptop");
-
-  const { data, isLoading, isError } = useQuery({
-    queryKey: ["compare", searchTerm],
-    queryFn: () => fetchComparison(searchTerm),
-    enabled: !!searchTerm,
-  });
-
-  const handleSubmit = (e: React.FormEvent) => {
-    e.preventDefault();
-    if (!query.trim()) return;
-    setSearchTerm(query.trim());
-  };
-
-  return (
-    <>
-      {isOpen && (
-        <div className="absolute lg:right-20 top-10 border border-[#E0E0E0] rounded-xl shadow-lg w-full lg:w-[390px] bg-white">
-          {/* Header */}
-          <div className="bg-[#F8F4FF] flex flex-col gap-y-2.5 p-3 rounded-t-xl">
-            <div className="flex items-center justify-between">
-              <p className="text-[#0D0D0D] font-medium text-2xl leading-9">
-                Universal Price Checker
-              </p>
-              <button
-                className="border border-[#666666] h-5 w-5 flex items-center justify-center rounded-sm"
-                onClick={() => setIsOpen(false)}
-              >
-                <CloseIcon size={12} color="#666666" />
-              </button>
-            </div>
-
-            {/* Search Input */}
-            <form
-              onSubmit={handleSubmit}
-              className="border border-[#E0E0E0] flex items-center gap-x-2.5 py-1.5 px-2.5 rounded-lg bg-transparent"
-            >
-              <SearchIcon size={16} color="#666666" />
-              <input
-                type="text"
-                value={query}
-                onChange={(e) => setQuery(e.target.value)}
-                placeholder="Search products..."
-                className="w-full outline-none text-sm bg-transparent placeholder:text-gray-400 font-normal leading-5"
-              />
-            </form>
-          </div>
-
-
-          {/* Provide compare data via context */}
-          <CompareProvider value={{ data, isLoading, isError }}>
-            <TabSection />
-          </CompareProvider>
-=======
 import CurrencySelector from "./currency-selector";
 import type { PriceComparisonResult, ProductMatchRequest } from "@/type/item";
 
@@ -119,7 +48,6 @@
               </div>
             )}
           </div>
->>>>>>> b8806bc3
         </div>
 
         <div className="border border-[#E0E0E0] flex items-center gap-x-2.5 py-2 px-3 rounded-lg bg-white">
